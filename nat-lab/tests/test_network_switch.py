import asyncio
import config
import pytest
import telio
from contextlib import AsyncExitStack
from helpers import (
    setup_connections,
    setup_environment,
    setup_mesh_nodes,
    SetupParameters,
)
from telio import AdapterType, PathType, State
from telio_features import TelioFeatures, Direct
from utils import testing, stun
from utils.asyncio_util import run_async_contexts
from utils.connection import TargetOS
from utils.connection_util import ConnectionTag
from utils.ping import Ping


@pytest.mark.asyncio
@pytest.mark.parametrize(
    "connection_tag, primary_ip, secondary_ip",
    [
        pytest.param(
            ConnectionTag.DOCKER_SHARED_CLIENT_1,
            "10.0.254.1",
            "10.0.254.13",
        ),
        pytest.param(
            ConnectionTag.WINDOWS_VM,
            "10.0.254.7",
            "10.0.254.8",
            marks=pytest.mark.windows,
        ),
        pytest.param(
            ConnectionTag.MAC_VM,
            "10.0.254.7",
            "10.0.254.8",
            marks=pytest.mark.mac,
        ),
    ],
)
async def test_network_switcher(
    connection_tag: ConnectionTag, primary_ip: str, secondary_ip: str
) -> None:
    async with AsyncExitStack() as exit_stack:
        conn_mngr, *_ = await setup_connections(exit_stack, [connection_tag])
        assert (
            await testing.wait_long(stun.get(conn_mngr.connection, config.STUN_SERVER))
            == primary_ip
        )

        assert conn_mngr.network_switcher
        await conn_mngr.network_switcher.switch_to_secondary_network()

        assert (
            await testing.wait_long(stun.get(conn_mngr.connection, config.STUN_SERVER))
            == secondary_ip
        )


@pytest.mark.asyncio
@pytest.mark.parametrize(
    "alpha_setup_params",
    [
        pytest.param(
            SetupParameters(
                connection_tag=ConnectionTag.DOCKER_SHARED_CLIENT_1,
                adapter_type=telio.AdapterType.BoringTun,
            ),
        ),
        pytest.param(
            SetupParameters(
                connection_tag=ConnectionTag.DOCKER_SHARED_CLIENT_1,
                adapter_type=telio.AdapterType.LinuxNativeWg,
            ),
            marks=pytest.mark.linux_native,
        ),
        pytest.param(
            SetupParameters(
                connection_tag=ConnectionTag.WINDOWS_VM,
                adapter_type=telio.AdapterType.WindowsNativeWg,
            ),
            marks=pytest.mark.windows,
        ),
        pytest.param(
            SetupParameters(
                connection_tag=ConnectionTag.WINDOWS_VM,
                adapter_type=telio.AdapterType.WireguardGo,
            ),
            marks=[
                pytest.mark.windows,
                pytest.mark.xfail(reason="Test is flaky - LLT-4357"),
            ],
        ),
        pytest.param(
            SetupParameters(
                connection_tag=ConnectionTag.MAC_VM,
                adapter_type=telio.AdapterType.BoringTun,
            ),
            marks=[
                pytest.mark.mac,
            ],
        ),
    ],
)
@pytest.mark.parametrize(
    "beta_setup_params",
    [
        pytest.param(
            SetupParameters(
                connection_tag=ConnectionTag.DOCKER_SYMMETRIC_CLIENT_1,
            )
        )
    ],
)
async def test_mesh_network_switch(
    alpha_setup_params: SetupParameters, beta_setup_params: SetupParameters
) -> None:
    async with AsyncExitStack() as exit_stack:
        env = await setup_mesh_nodes(
            exit_stack, [alpha_setup_params, beta_setup_params]
        )
        _, beta = env.nodes
        alpha_conn_mngr, *_ = env.connections
        client_alpha, _ = env.clients

        async with Ping(alpha_conn_mngr.connection, beta.ip_addresses[0]).run() as ping:
            await testing.wait_long(ping.wait_for_next_ping())

        assert alpha_conn_mngr.network_switcher
        await alpha_conn_mngr.network_switcher.switch_to_secondary_network()
        await client_alpha.notify_network_change()

        async with Ping(alpha_conn_mngr.connection, beta.ip_addresses[0]).run() as ping:
            await testing.wait_long(ping.wait_for_next_ping())


@pytest.mark.asyncio
@pytest.mark.parametrize(
    "alpha_setup_params",
    [
        pytest.param(
            SetupParameters(
                connection_tag=ConnectionTag.DOCKER_SHARED_CLIENT_1,
                adapter_type=telio.AdapterType.BoringTun,
                is_meshnet=False,
            ),
        ),
        pytest.param(
            SetupParameters(
                connection_tag=ConnectionTag.DOCKER_SHARED_CLIENT_1,
                adapter_type=telio.AdapterType.LinuxNativeWg,
                is_meshnet=False,
            ),
            marks=pytest.mark.linux_native,
        ),
        pytest.param(
            SetupParameters(
                connection_tag=ConnectionTag.WINDOWS_VM,
                adapter_type=telio.AdapterType.WindowsNativeWg,
                is_meshnet=False,
            ),
            marks=[pytest.mark.windows],
        ),
        pytest.param(
            SetupParameters(
                connection_tag=ConnectionTag.WINDOWS_VM,
                adapter_type=telio.AdapterType.WireguardGo,
                is_meshnet=False,
            ),
            marks=[pytest.mark.windows],
        ),
        pytest.param(
            SetupParameters(
                connection_tag=ConnectionTag.MAC_VM,
                adapter_type=telio.AdapterType.BoringTun,
                is_meshnet=False,
            ),
            marks=[
                pytest.mark.mac,
<<<<<<< HEAD
                pytest.mark.xfail(reason="Test is flaky - LLT-4685"),
=======
                pytest.mark.xfail(reason="Test is flaky - LLT-4696"),
>>>>>>> bc8cc75a
            ],
        ),
    ],
)
async def test_vpn_network_switch(alpha_setup_params: SetupParameters) -> None:
    async with AsyncExitStack() as exit_stack:
        env = await exit_stack.enter_async_context(
            setup_environment(exit_stack, [alpha_setup_params])
        )
        client_alpha, *_ = env.clients
        alpha_conn_mngr, *_ = env.connections
        alpha_connection = alpha_conn_mngr.connection
        network_switcher = alpha_conn_mngr.network_switcher

        wg_server = config.WG_SERVER
        await client_alpha.connect_to_vpn(
            str(wg_server["ipv4"]), int(wg_server["port"]), str(wg_server["public_key"])
        )

        async with Ping(alpha_connection, config.PHOTO_ALBUM_IP).run() as ping:
            await testing.wait_long(ping.wait_for_next_ping())

        ip = await testing.wait_long(stun.get(alpha_connection, config.STUN_SERVER))
        assert ip == wg_server["ipv4"], f"wrong public IP when connected to VPN {ip}"
        assert network_switcher
        await network_switcher.switch_to_secondary_network()
        await client_alpha.notify_network_change()
        # This is really silly.. For some reason, adding a short sleep here allows the VPN
        # connection to be restored faster. The difference is almost 5 seconds. Without
        # the sleep, the test fails often due to timeouts. Its as if feeding data into
        # a connection, which is being restored, bogs down the connection and it takes
        # more time for the connection to be restored.
        if alpha_connection.target_os == TargetOS.Windows:
            await asyncio.sleep(1.0)

        async with Ping(alpha_connection, config.PHOTO_ALBUM_IP).run() as ping:
            await testing.wait_long(ping.wait_for_next_ping())

        ip = await testing.wait_long(stun.get(alpha_connection, config.STUN_SERVER))
        assert ip == wg_server["ipv4"], f"wrong public IP when connected to VPN {ip}"


@pytest.mark.asyncio
@pytest.mark.timeout(90)
@pytest.mark.parametrize(
    "alpha_setup_params",
    [
        pytest.param(
            SetupParameters(
                connection_tag=ConnectionTag.DOCKER_SHARED_CLIENT_1,
                adapter_type=telio.AdapterType.BoringTun,
                features=TelioFeatures(direct=Direct(providers=["stun"])),
            ),
            marks=[
                pytest.mark.xfail(reason="Flaky: LLT-4677"),
            ],
        ),
        pytest.param(
            SetupParameters(
                connection_tag=ConnectionTag.DOCKER_SHARED_CLIENT_1,
                adapter_type=telio.AdapterType.LinuxNativeWg,
                features=TelioFeatures(direct=Direct(providers=["stun"])),
            ),
            marks=pytest.mark.linux_native,
        ),
        pytest.param(
            SetupParameters(
                connection_tag=ConnectionTag.WINDOWS_VM,
                adapter_type=telio.AdapterType.WindowsNativeWg,
                features=TelioFeatures(direct=Direct(providers=["stun"])),
            ),
            marks=[
                pytest.mark.windows,
                pytest.mark.xfail(reason="Flaky: LLT-4673"),
            ],
        ),
        pytest.param(
            SetupParameters(
                connection_tag=ConnectionTag.WINDOWS_VM,
                adapter_type=telio.AdapterType.WireguardGo,
                features=TelioFeatures(direct=Direct(providers=["stun"])),
            ),
            marks=pytest.mark.windows,
        ),
        pytest.param(
            SetupParameters(
                connection_tag=ConnectionTag.MAC_VM,
                adapter_type=telio.AdapterType.BoringTun,
                features=TelioFeatures(direct=Direct(providers=["stun"])),
            ),
            marks=[
                pytest.mark.mac,
                pytest.mark.xfail(reason="Flaky: LLT-4600"),
            ],
        ),
    ],
)
@pytest.mark.parametrize(
    "beta_setup_params",
    [
        pytest.param(
            SetupParameters(
                connection_tag=ConnectionTag.DOCKER_CONE_CLIENT_2,
                adapter_type=AdapterType.BoringTun,
                features=TelioFeatures(direct=Direct(providers=["stun"])),
            )
        )
    ],
)
async def test_mesh_network_switch_direct(
    alpha_setup_params: SetupParameters, beta_setup_params: SetupParameters
) -> None:
    async with AsyncExitStack() as exit_stack:
        env = await setup_mesh_nodes(
            exit_stack, [alpha_setup_params, beta_setup_params]
        )
        alpha, beta = env.nodes
        (network_switcher, alpha_connection), *_ = [
            (conn.network_switcher, conn.connection) for conn in env.connections
        ]
        assert network_switcher
        alpha_client, beta_client = env.clients

        async with Ping(alpha_connection, beta.ip_addresses[0]).run() as ping:
            await testing.wait_long(ping.wait_for_next_ping())

        derp_connected_future = alpha_client.wait_for_event_on_any_derp(
            [State.Connected]
        )

        # Beta doesn't change its endpoint, so WG roaming may be used by alpha node to restore
        # the connection, so no node event is logged in that case
        peers_connected_relay_future = asyncio.gather(
            beta_client.wait_for_event_peer(
                alpha.public_key, [State.Connected], [PathType.Relay]
            ),
        )
        peers_connected_direct_future = asyncio.gather(
            beta_client.wait_for_event_peer(
                alpha.public_key, [State.Connected], [PathType.Direct]
            ),
        )
        async with run_async_contexts(
            [
                derp_connected_future,
                peers_connected_relay_future,
                peers_connected_direct_future,
            ]
        ) as (derp, relay, direct):
            await network_switcher.switch_to_secondary_network()
            await alpha_client.notify_network_change()
            await derp
            await relay
            await direct

        async with Ping(alpha_connection, beta.ip_addresses[0]).run() as ping:
            await testing.wait_long(ping.wait_for_next_ping())<|MERGE_RESOLUTION|>--- conflicted
+++ resolved
@@ -180,11 +180,7 @@
             ),
             marks=[
                 pytest.mark.mac,
-<<<<<<< HEAD
-                pytest.mark.xfail(reason="Test is flaky - LLT-4685"),
-=======
                 pytest.mark.xfail(reason="Test is flaky - LLT-4696"),
->>>>>>> bc8cc75a
             ],
         ),
     ],
