use async_trait::async_trait;
use telio_crypto::{PublicKey, SecretKey};
use telio_lana::*;
use telio_model::{config::Server, event::Event};
use telio_proto::HeartbeatMessage;
use telio_relay::multiplexer::Multiplexer;
use telio_task::{
    io::{chan, mc_chan, Chan, McChan},
    task_exec, Runtime, RuntimeExt, Task, WaitResponse,
};
use telio_utils::{telio_log_debug, telio_log_error, telio_log_trace, telio_log_warn};
use telio_wg::uapi::AnalyticsEvent;
use uuid::Uuid;

use crate::data::{AnalyticsMessage, HeartbeatInfo};
use crate::error::Error;
use crate::{config::Config, data::MeshConfigUpdateEvent};

use crate::heartbeat::Analytics as HeartbeatAnalytics;
use crate::heartbeat::Io as HeartbeatIo;

use crate::qos::Analytics as QoSAnalytics;
use crate::qos::Io as QoSIo;
use crate::qos::OutputData as QoSData;

<<<<<<< HEAD
/// Input/output channels for Nurse
pub struct NurseIo<'a> {
    /// Event channel to gather derp events
    pub derp_event_channel: &'a mc_chan::Tx<Box<Server>>,
    /// Event channel to gather wg events
    pub wg_event_channel: &'a mc_chan::Tx<Box<Event>>,
    /// Relay multiplexer to be able to communicate with other nodes
    pub relay_multiplexer: &'a Multiplexer,
    /// Event channel to gather wg data
    pub wg_analytics_channel: Option<mc_chan::Tx<Box<AnalyticsEvent>>>,
    /// Event channel to gather meshnet config update
    pub config_update_channel: Option<mc_chan::Tx<Box<MeshConfigUpdateEvent>>>,
    /// Event channel to manual trigger a collection
    pub collection_trigger_channel: Option<mc_chan::Tx<Box<()>>>,
}

=======
>>>>>>> 9ae71eba
/// Nurse entity
pub struct Nurse {
    task: Task<State>,
}

impl Nurse {
    /// Nurse's constructor
<<<<<<< HEAD
    pub async fn start_with(public_key: PublicKey, config: Config, io: NurseIo<'_>) -> Self {
        Self {
            task: Task::start(State::new(public_key, config, io).await),
=======
    pub async fn start_with(
        public_key: PublicKey,
        config: Config,
        derp_event_channel: &mc_chan::Tx<Box<Server>>,
        wg_event_channel: &mc_chan::Tx<Box<Event>>,
        relay_multiplexer: &Multiplexer,
        wg_analytics_channel: Option<mc_chan::Tx<Box<AnalyticsEvent>>>,
        config_update_channel: Option<mc_chan::Tx<Box<MeshConfigUpdateEvent>>>,
    ) -> Self {
        Self {
            task: Task::start(
                State::new(
                    public_key,
                    config,
                    derp_event_channel,
                    wg_event_channel,
                    relay_multiplexer,
                    wg_analytics_channel,
                    config_update_channel,
                )
                .await,
            ),
>>>>>>> 9ae71eba
        }
    }

    /// Update private key
    pub async fn set_private_key(&self, private_key: SecretKey) {
        let _ = task_exec!(&self.task, async move |state| {
            state.set_private_key(private_key).await;
            Ok(())
        })
        .await;
    }

    /// Stop nurse
    pub async fn stop(self) {
        let _ = self.task.stop().await;
    }
}

/// Nurse struct, combines meshnet health data from different sources
/// --
/// State contains:
/// * Analytics channel
/// * Heartbeat component
/// * QoS component
pub struct State {
    analytics_channel: chan::Rx<AnalyticsMessage>,
    heartbeat: Task<HeartbeatAnalytics>,
    qos: Option<Task<QoSAnalytics>>,
}

impl State {
    /// Start Nurse
    ///
    /// # Arguments
    ///
    /// * `public_key` - Used for heartbeat requests.
    /// * `config` - Contains configuration for heartbeats and QoS.
    /// * `io` - Nurse io channels.
    ///
    /// # Returns
    ///
    /// A Nurse instance.
    pub async fn new(public_key: PublicKey, config: Config, io: NurseIo<'_>) -> Self {
        let meshnet_id = Self::meshnet_id();

        // Analytics channel
        let analytics_channel = Chan::default();

        // If Nurse start is called config_update_channel exists for sure
        let config_update_channel = io
            .config_update_channel
            .unwrap_or_else(|| McChan::default().tx);
        let collection_trigger_channel = io
            .collection_trigger_channel
            .unwrap_or_else(|| McChan::default().tx);

        // Heartbeat component
        let heartbeat_io = HeartbeatIo {
            chan: io
                .relay_multiplexer
                .get_channel::<HeartbeatMessage>()
                .await
                .unwrap_or_default(),
            derp_event_channel: io.derp_event_channel.subscribe(),
            wg_event_channel: io.wg_event_channel.subscribe(),
            config_update_channel: config_update_channel.subscribe(),
            analytics_channel: analytics_channel.tx.clone(),
            collection_trigger_channel: collection_trigger_channel.subscribe(),
        };

        let heartbeat = HeartbeatAnalytics::new(
            public_key,
            meshnet_id,
            config.heartbeat_config,
            heartbeat_io,
        );

        // Qos component
        let qos = if let Some(qos_config) = config.qos_config {
            let wg_channel = io
                .wg_analytics_channel
                .unwrap_or_else(|| McChan::default().tx)
                .subscribe();

<<<<<<< HEAD
            Some(Task::start(QoSAnalytics::new(
                qos_config,
                QoSIo { wg_channel },
            )))
        } else {
            None
        };

=======
>>>>>>> 9ae71eba
        State {
            analytics_channel: analytics_channel.rx,
            heartbeat: Task::start(heartbeat),
            qos,
        }
    }

    /// Inform Nurse of the private key changing.
    ///
    /// # Arguments
    ///
    /// * `private_key` - The new private key to use.
    pub async fn set_private_key(&self, private_key: SecretKey) {
        let _ = task_exec!(&self.heartbeat, async move |state| {
            state.cached_private_key = Some(private_key);
            state.update_public_key().await;
            telio_log_debug!("Updated private key");

            Ok(())
        })
        .await;
    }

    async fn handle_heartbeat_event(&self, info: HeartbeatInfo) {
        // Send off nominated fingerprint to moose
        let _ = lana!(
            set_context_application_config_currentState_internalMeshnet_fp,
            info.meshnet_id.to_string()
        );

        // We pray that nothing goes wrong here
        let _ = lana!(
            set_context_application_config_currentState_internalMeshnet_members,
            info.fingerprints
        );

        // And send this off to moose
        let _ = lana!(
            set_context_application_config_currentState_internalMeshnet_connectivityMatrix,
            info.connectivity_matrix
        );

        let _ = lana!(
            set_context_application_config_currentState_externalLinks,
            info.external_links
        );

        // TODO: Make it better
        let internal_sorted_public_keys = info.internal_sorted_public_keys;
        let external_sorted_public_keys = info.external_sorted_public_keys;
        let (internal_qos_data, external_qos_data) = if let Some(qos) = self.qos.as_ref() {
            task_exec!(qos, async move |state| {
                let result = (
                    state.get_data(&internal_sorted_public_keys),
                    state.get_data(&external_sorted_public_keys),
                );
                state.reset_cached_data();
                Ok(result)
            })
            .await
            .unwrap_or_default()
        } else {
            (QoSData::default(), QoSData::default())
        };

        let qos_data = QoSData::merge(internal_qos_data, external_qos_data);

        let _ = lana!(
            send_serviceQuality_node_heartbeat,
            qos_data.connection_duration,
            info.heartbeat_interval,
            qos_data.rx,
            qos_data.rtt,
            qos_data.tx
        );
    }

    fn meshnet_id() -> Uuid {
        lana!(fetch_context)
            .map(|context| context.application.config.current_state.internal_meshnet.fp)
            .unwrap_or(None)
            .map(|fp| {
                Uuid::parse_str(&fp).unwrap_or_else(|_| {
                    telio_log_error!(
                        "Failed to parse moose meshnet id ({:?}), generating a new one",
                        fp
                    );
                    Uuid::new_v4()
                })
            })
            .unwrap_or_else(|| {
                telio_log_trace!(
                    "Could not find stored meshnet id by moose, generating a fresh one"
                );
                Uuid::new_v4()
            })
    }
}

#[async_trait]
impl Runtime for State {
    const NAME: &'static str = "Nurse";

    type Err = Error;

    async fn wait(&mut self) -> WaitResponse<'_, Self::Err> {
        if let Some(event) = self.analytics_channel.recv().await {
            Self::guard(async move {
                match event {
                    AnalyticsMessage::Heartbeat { heartbeat_info } => {
                        self.handle_heartbeat_event(heartbeat_info).await
                    }
                }
                Ok(())
            })
        } else {
            Self::error(Error::Stopped)
        }
    }

    /// Stop Nurse
    async fn stop(self) {
        telio_log_trace!("Stopping Nurse...");
        let _ = self.heartbeat.stop().await;
        if let Some(qos) = self.qos {
            let _ = qos.stop().await;
        }
    }
}<|MERGE_RESOLUTION|>--- conflicted
+++ resolved
@@ -23,7 +23,6 @@
 use crate::qos::Io as QoSIo;
 use crate::qos::OutputData as QoSData;
 
-<<<<<<< HEAD
 /// Input/output channels for Nurse
 pub struct NurseIo<'a> {
     /// Event channel to gather derp events
@@ -40,8 +39,6 @@
     pub collection_trigger_channel: Option<mc_chan::Tx<Box<()>>>,
 }
 
-=======
->>>>>>> 9ae71eba
 /// Nurse entity
 pub struct Nurse {
     task: Task<State>,
@@ -49,34 +46,9 @@
 
 impl Nurse {
     /// Nurse's constructor
-<<<<<<< HEAD
     pub async fn start_with(public_key: PublicKey, config: Config, io: NurseIo<'_>) -> Self {
         Self {
             task: Task::start(State::new(public_key, config, io).await),
-=======
-    pub async fn start_with(
-        public_key: PublicKey,
-        config: Config,
-        derp_event_channel: &mc_chan::Tx<Box<Server>>,
-        wg_event_channel: &mc_chan::Tx<Box<Event>>,
-        relay_multiplexer: &Multiplexer,
-        wg_analytics_channel: Option<mc_chan::Tx<Box<AnalyticsEvent>>>,
-        config_update_channel: Option<mc_chan::Tx<Box<MeshConfigUpdateEvent>>>,
-    ) -> Self {
-        Self {
-            task: Task::start(
-                State::new(
-                    public_key,
-                    config,
-                    derp_event_channel,
-                    wg_event_channel,
-                    relay_multiplexer,
-                    wg_analytics_channel,
-                    config_update_channel,
-                )
-                .await,
-            ),
->>>>>>> 9ae71eba
         }
     }
 
@@ -161,7 +133,6 @@
                 .unwrap_or_else(|| McChan::default().tx)
                 .subscribe();
 
-<<<<<<< HEAD
             Some(Task::start(QoSAnalytics::new(
                 qos_config,
                 QoSIo { wg_channel },
@@ -170,8 +141,6 @@
             None
         };
 
-=======
->>>>>>> 9ae71eba
         State {
             analytics_channel: analytics_channel.rx,
             heartbeat: Task::start(heartbeat),
