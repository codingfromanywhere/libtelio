use async_trait::async_trait;
use telio_crypto::{PublicKey, SecretKey};
use telio_lana::*;
use telio_model::event::Event;
use telio_proto::HeartbeatMessage;
use telio_relay::{multiplexer::Multiplexer, Server};
use telio_task::{
    io::{chan, mc_chan, Chan, McChan},
    task_exec, Runtime, RuntimeExt, Task, WaitResponse,
};
use telio_utils::{telio_log_debug, telio_log_error, telio_log_trace, telio_log_warn};
use telio_wg::uapi::AnalyticsEvent;
use uuid::Uuid;

use crate::data::{AnalyticsMessage, HeartbeatInfo};
use crate::error::Error;
use crate::{config::Config, data::MeshConfigUpdateEvent};

use crate::heartbeat::Analytics as HeartbeatAnalytics;
use crate::heartbeat::Io as HeartbeatIo;

use crate::qos::Analytics as QoSAnalytics;
use crate::qos::Io as QoSIo;
use crate::qos::OutputData as QoSData;

<<<<<<< HEAD
/// Input/output channels for Nurse
pub struct NurseIo<'a> {
    /// Event channel to gather derp events
    pub derp_event_channel: &'a mc_chan::Tx<Box<Server>>,
    /// Event channel to gather wg events
    pub wg_event_channel: &'a mc_chan::Tx<Box<Event>>,
    /// Relay multiplexer to be able to communicate with other nodes
    pub relay_multiplexer: &'a Multiplexer,
    /// Event channel to gather wg data
    pub wg_analytics_channel: Option<mc_chan::Tx<Box<AnalyticsEvent>>>,
    /// Event channel to gather meshnet config update
    pub config_update_channel: Option<mc_chan::Tx<Box<MeshConfigUpdateEvent>>>,
    /// Event channel to manual trigger a collection
    pub collection_trigger_channel: Option<mc_chan::Tx<Box<()>>>,
=======
/// Nurse entity
pub struct Nurse {
    task: Task<State>,
}

impl Nurse {
    /// Nurse's constructor
    pub async fn start_with(
        public_key: PublicKey,
        config: Config,
        derp_event_channel: &mc_chan::Tx<Box<Server>>,
        wg_event_channel: &mc_chan::Tx<Box<Event>>,
        relay_multiplexer: &Multiplexer,
        wg_analytics_channel: Option<mc_chan::Tx<Box<AnalyticsEvent>>>,
        config_update_channel: Option<mc_chan::Tx<Box<MeshConfigUpdateEvent>>>,
    ) -> Self {
        Self {
            task: Task::start(
                State::new(
                    public_key,
                    config,
                    derp_event_channel,
                    wg_event_channel,
                    relay_multiplexer,
                    wg_analytics_channel,
                    config_update_channel,
                )
                .await,
            ),
        }
    }

    /// Update private key
    pub async fn set_private_key(&self, private_key: SecretKey) {
        let _ = task_exec!(&self.task, async move |state| {
            state.set_private_key(private_key).await;
            Ok(())
        })
        .await;
    }

    /// Stop nurse
    pub async fn stop(self) {
        let _ = self.task.stop().await;
    }
>>>>>>> 1f777f5f
}

/// Nurse struct, combines meshnet health data from different sources
/// --
/// State contains:
/// * Analytics channel
/// * Heartbeat component
/// * QoS component
pub struct State {
    analytics_channel: chan::Rx<AnalyticsMessage>,
    heartbeat: Task<HeartbeatAnalytics>,
    qos: Option<Task<QoSAnalytics>>,
}

impl State {
    /// Start Nurse
    ///
    /// # Arguments
    ///
    /// * `public_key` - Used for heartbeat requests.
    /// * `config` - Contains configuration for heartbeats and QoS.
    /// * `io` - Nurse io channels.
    ///
    /// # Returns
    ///
    /// A Nurse instance.
    pub async fn new(public_key: PublicKey, config: Config, io: NurseIo<'_>) -> Self {
        let meshnet_id = Self::meshnet_id();

        // Analytics channel
        let analytics_channel = Chan::default();

        // If Nurse start is called config_update_channel exists for sure
        let config_update_channel = io
            .config_update_channel
            .unwrap_or_else(|| McChan::default().tx);
        let collection_trigger_channel = io
            .collection_trigger_channel
            .unwrap_or_else(|| McChan::default().tx);

        // Heartbeat component
        let heartbeat_io = HeartbeatIo {
            chan: io
                .relay_multiplexer
                .get_channel::<HeartbeatMessage>()
                .await
                .unwrap_or_default(),
            derp_event_channel: io.derp_event_channel.subscribe(),
            wg_event_channel: io.wg_event_channel.subscribe(),
            config_update_channel: config_update_channel.subscribe(),
            analytics_channel: analytics_channel.tx.clone(),
            collection_trigger_channel: collection_trigger_channel.subscribe(),
        };

        let heartbeat = HeartbeatAnalytics::new(
            public_key,
            meshnet_id,
            config.heartbeat_config,
            heartbeat_io,
        );

        // Qos component
        let qos = if let Some(qos_config) = config.qos_config {
            let wg_channel = io
                .wg_analytics_channel
                .unwrap_or_else(|| McChan::default().tx)
                .subscribe();

            Some(Task::start(QoSAnalytics::new(
                qos_config,
                QoSIo { wg_channel },
            )))
        } else {
            None
        };

        State {
            analytics_channel: analytics_channel.rx,
            heartbeat: Task::start(heartbeat),
            qos,
        }
    }

    /// Inform Nurse of the private key changing.
    ///
    /// # Arguments
    ///
    /// * `private_key` - The new private key to use.
    pub async fn set_private_key(&self, private_key: SecretKey) {
        let _ = task_exec!(&self.heartbeat, async move |state| {
            state.cached_private_key = Some(private_key);
            state.update_public_key().await;
            telio_log_debug!("Updated private key");

            Ok(())
        })
        .await;
    }

    async fn handle_heartbeat_event(&self, info: HeartbeatInfo) {
        // Send off nominated fingerprint to moose
        let _ = lana!(
            set_context_application_config_currentState_internalMeshnet_fp,
            info.meshnet_id.to_string()
        );

        // We pray that nothing goes wrong here
        let _ = lana!(
            set_context_application_config_currentState_internalMeshnet_members,
            info.fingerprints
        );

        // And send this off to moose
        let _ = lana!(
            set_context_application_config_currentState_internalMeshnet_connectivityMatrix,
            info.connectivity_matrix
        );

        let _ = lana!(
            set_context_application_config_currentState_externalLinks,
            info.external_links
        );

        // TODO: Make it better
        let internal_sorted_public_keys = info.internal_sorted_public_keys;
        let external_sorted_public_keys = info.external_sorted_public_keys;
        let (internal_qos_data, external_qos_data) = if let Some(qos) = self.qos.as_ref() {
            task_exec!(qos, async move |state| {
                Ok((
                    state.get_data(&internal_sorted_public_keys),
                    state.get_data(&external_sorted_public_keys),
                ))
            })
            .await
            .unwrap_or_default()
        } else {
            (QoSData::default(), QoSData::default())
        };

        let qos_data = QoSData::merge(internal_qos_data, external_qos_data);

        let _ = lana!(
            send_serviceQuality_node_heartbeat,
            qos_data.connection_duration,
            info.heartbeat_interval,
            qos_data.rx,
            qos_data.rtt,
            qos_data.tx
        );
    }

    fn meshnet_id() -> Uuid {
        lana!(fetch_context)
            .map(|context| context.application.config.current_state.internal_meshnet.fp)
            .unwrap_or(None)
            .map(|fp| {
                Uuid::parse_str(&fp).unwrap_or_else(|_| {
                    telio_log_error!(
                        "Failed to parse moose meshnet id ({:?}), generating a new one",
                        fp
                    );
                    Uuid::new_v4()
                })
            })
            .unwrap_or_else(|| {
                telio_log_trace!(
                    "Could not find stored meshnet id by moose, generating a fresh one"
                );
                Uuid::new_v4()
            })
    }
}

#[async_trait]
impl Runtime for State {
    const NAME: &'static str = "Nurse";

    type Err = Error;

    async fn wait(&mut self) -> WaitResponse<'_, Self::Err> {
        if let Some(event) = self.analytics_channel.recv().await {
            Self::guard(async move {
                match event {
                    AnalyticsMessage::Heartbeat { heartbeat_info } => {
                        self.handle_heartbeat_event(heartbeat_info).await
                    }
                }
                Ok(())
            })
        } else {
            Self::error(Error::Stopped)
        }
    }

    /// Stop Nurse
    async fn stop(self) {
        telio_log_trace!("Stopping Nurse...");
        let _ = self.heartbeat.stop().await;
        if let Some(qos) = self.qos {
            let _ = qos.stop().await;
        }
    }
}<|MERGE_RESOLUTION|>--- conflicted
+++ resolved
@@ -23,7 +23,6 @@
 use crate::qos::Io as QoSIo;
 use crate::qos::OutputData as QoSData;
 
-<<<<<<< HEAD
 /// Input/output channels for Nurse
 pub struct NurseIo<'a> {
     /// Event channel to gather derp events
@@ -38,7 +37,8 @@
     pub config_update_channel: Option<mc_chan::Tx<Box<MeshConfigUpdateEvent>>>,
     /// Event channel to manual trigger a collection
     pub collection_trigger_channel: Option<mc_chan::Tx<Box<()>>>,
-=======
+}
+
 /// Nurse entity
 pub struct Nurse {
     task: Task<State>,
@@ -46,28 +46,9 @@
 
 impl Nurse {
     /// Nurse's constructor
-    pub async fn start_with(
-        public_key: PublicKey,
-        config: Config,
-        derp_event_channel: &mc_chan::Tx<Box<Server>>,
-        wg_event_channel: &mc_chan::Tx<Box<Event>>,
-        relay_multiplexer: &Multiplexer,
-        wg_analytics_channel: Option<mc_chan::Tx<Box<AnalyticsEvent>>>,
-        config_update_channel: Option<mc_chan::Tx<Box<MeshConfigUpdateEvent>>>,
-    ) -> Self {
+    pub async fn start_with(public_key: PublicKey, config: Config, io: NurseIo<'_>) -> Self {
         Self {
-            task: Task::start(
-                State::new(
-                    public_key,
-                    config,
-                    derp_event_channel,
-                    wg_event_channel,
-                    relay_multiplexer,
-                    wg_analytics_channel,
-                    config_update_channel,
-                )
-                .await,
-            ),
+            task: Task::start(State::new(public_key, config, io).await),
         }
     }
 
@@ -84,7 +65,6 @@
     pub async fn stop(self) {
         let _ = self.task.stop().await;
     }
->>>>>>> 1f777f5f
 }
 
 /// Nurse struct, combines meshnet health data from different sources
