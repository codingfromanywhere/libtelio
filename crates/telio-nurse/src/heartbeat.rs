--- conflicted
+++ resolved
@@ -218,15 +218,9 @@
             Ok(event) = self.io.config_update_channel.recv() =>
                 Self::guard(async move { self.handle_config_update_event(*event).await; telio_log_trace!("tokio::select! self.io.config_update_channel.recv() branch"); Ok(()) }),
 
-<<<<<<< HEAD
             // A collection event has been triggered from the outside, only in the `Monitoring` state
             Ok(_) = self.io.collection_trigger_channel.recv(), if self.state == RuntimeState::Monitoring =>
                 Self::guard(async move { self.handle_collection().await; telio_log_trace!("tokio::select! self.io.collection_trigger_channel.recv() branch"); Ok(()) }),
-=======
-            // MeshConfigUpdate event
-            Ok(event) = self.io.config_update_channel.recv() =>
-                Self::guard(async move { self.handle_config_update_event(*event).await; telio_log_trace!("tokio::select! self.io.config_update_channel.recv() branch");Ok(()) }),
->>>>>>> 9ae71eba
 
             // Time to send a data request to other nodes, only update in the `Monitoring` state
             _ = self.task_interval.tick(), if self.state == RuntimeState::Monitoring =>
@@ -313,55 +307,32 @@
 
     async fn handle_wg_event(&mut self, event: Event) {
         if let Event::Node { body: Some(node) } = event {
-<<<<<<< HEAD
-            if let Some(state) = node.state {
-                if state == PeerState::Disconnected {
-                    let _ = self.local_nodes.remove(&node.public_key);
+            if node.state == PeerState::Disconnected {
+                let _ = self.local_nodes.remove(&node.public_key);
+            } else {
+                let mut mesh_link = MeshLink::default();
+                mesh_link
+                    .connection_state
+                    .set(MeshConnectionState::WG, node.state == NodeState::Connected);
+
+                let node_info = if node.is_vpn {
+                    NodeInfo::Vpn {
+                        mesh_link,
+                        hostname: node.hostname.as_ref().cloned().or_else(|| {
+                            node.endpoint.map(|endpoint| {
+                                format!("{:x}", md5::compute(endpoint.to_string().as_bytes()))
+                            })
+                        }),
+                    }
                 } else {
-                    let mut mesh_link = MeshLink::default();
-                    mesh_link
-                        .connection_state
-                        .set(MeshConnectionState::WG, state == NodeState::Connected);
-
-                    let node_info = if node.is_vpn {
-                        NodeInfo::Vpn {
-                            mesh_link,
-                            hostname: node.hostname.as_ref().cloned().or_else(|| {
-                                node.endpoint.map(|endpoint| {
-                                    format!("{:x}", md5::compute(endpoint.to_string().as_bytes()))
-                                })
-                            }),
-                        }
-                    } else {
-                        NodeInfo::Node {
-                            mesh_link,
-                            meshnet_id: None,
-                        }
-                    };
-
-                    *self.local_nodes.entry(node.public_key).or_default() = node_info;
-                }
-            }
-=======
-            let mut mesh_link = MeshLink::default();
-            mesh_link
-                .connection_state
-                .set(MeshConnectionState::WG, node.state == NodeState::Connected);
-
-            let node_info = if node.is_vpn {
-                NodeInfo::Vpn {
-                    mesh_link,
-                    hostname: node.hostname,
-                }
-            } else {
-                NodeInfo::Node {
-                    mesh_link,
-                    meshnet_id: None,
-                }
-            };
-
-            self.local_nodes.entry(node.public_key).or_insert(node_info);
->>>>>>> 9ae71eba
+                    NodeInfo::Node {
+                        mesh_link,
+                        meshnet_id: None,
+                    }
+                };
+
+                *self.local_nodes.entry(node.public_key).or_default() = node_info;
+            }
         }
     }
 
@@ -371,17 +342,9 @@
 
     async fn handle_config_update_event(&mut self, event: MeshConfigUpdateEvent) {
         if self.state == RuntimeState::Monitoring {
-<<<<<<< HEAD
             self.config_nodes = event.nodes;
             // Add self to config nodes
             self.config_nodes.insert(self.public_key, true);
-=======
-            for node in &event.local_nodes {
-                if !self.config_local_nodes.contains(node) {
-                    self.config_local_nodes.insert(*node);
-                }
-            }
->>>>>>> 9ae71eba
         } else {
             self.cached_config = Some(event);
         }
@@ -585,25 +548,9 @@
             .collection
             .fingerprints
             .iter()
-<<<<<<< HEAD
             .map(|x| *x.0)
             .filter(|pk| !self.is_local(*pk))
             .collect::<BTreeSet<_>>();
-=======
-            .filter(|&&key| match self.local_nodes.entry(key).or_default() {
-                NodeInfo::Node { meshnet_id, .. } => meshnet_id
-                    .map(|meshnet_id| meshnet_id != self.meshnet_id)
-                    .unwrap_or(true),
-                _ => true,
-            })
-            .collect::<Vec<_>>();
-
-        // Sort out the public keys, according to Rust docs "Strings are ordered lexicographically by their byte values."
-        // we sort public keys, instead of sorting by fingerprints, since fingerprints can be empty or null, resulting in
-        // multiple same values, which make having a consistent layout for each node awkward to implement
-        internal_sorted_public_keys.sort_by_key(|k| k.to_string());
-        external_sorted_public_keys.sort_by_key(|k| k.to_string());
->>>>>>> 9ae71eba
 
         self.local_nodes.iter().for_each(|(pk, node_info)| {
             if let NodeInfo::Vpn { .. } = node_info {
@@ -760,7 +707,6 @@
         // In case we got a config update while aggregating data, attempt to update the state
         self.update_public_key().await;
         self.update_config().await;
-<<<<<<< HEAD
     }
 
     fn is_local(&self, pk: PublicKey) -> bool {
@@ -781,7 +727,5 @@
                 .unwrap_or(false),
             _ => false,
         }
-=======
->>>>>>> 9ae71eba
     }
 }