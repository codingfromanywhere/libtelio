--- conflicted
+++ resolved
@@ -20,12 +20,9 @@
 * LLT-4128: Add integration tests for IPv6 MagicDNS service
 * LLT-3316: Improve usage of peer-reflexive endpoints
 * LLT-4246: Add self nordname as well as self IP address to the DNS records
-<<<<<<< HEAD
-* LLT-4266: Add exit node clearing when disabling meshnet
-=======
 * LLT-4179: Fix issue where first WG-STUN request would fail due to missing WG-STUN peer
 * LLT-4233: Add moose init callback validation
->>>>>>> 2c4f4ed4
+* LLT-4266: Add exit node clearing when disabling meshnet
 
 <br>
 
