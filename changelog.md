--- conflicted
+++ resolved
@@ -21,12 +21,9 @@
 * LLT-5002: Fix preshared key parsing logic
 * LLT-5004: Wireguard go oscillation
 * LLT-4983: Expose telio_generate_stack_panic method
-<<<<<<< HEAD
 * LLT-4509: Enable windows arm64 build.
 * LLT-5007: Bump moose tracker to v3.0.0-libtelioApp
-=======
 * LLT-4873: Remove old SWIG FFI bindings
->>>>>>> 7eb49c7f
 
 <br>
 
