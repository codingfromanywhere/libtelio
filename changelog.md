### Unreleased
###
---
### Changelog
* LLT-3423: Add identifier to `Node` and `ExitNode`, and telio function to supply an identifier when connecting to an exit node
* LLT-3404: Add github PR template
<<<<<<< HEAD
* LLT-3468: Separate Heartbeat collection from QoS so heartbeat collection can be alone enabled.
* LLT-3502: Refactor telio-nurse. Fix meshnet members list, conectivity matrix, external links data.
* LLT-3504: Enable nurse component. Its start has been accidentally removed during merges.
* LLT-3562: Add offline external nodes in analytics events.
=======
* LLT-2948: Improve derpcli for large scale stress-testing
* LLT-3420: Box large futures
* LLT-3504: Enable nurse component. Its start has been accidentally removed during merges.
* NVA-3705: Configure Android SONAME
>>>>>>> 9ae71eba

### v4.0.0
### **Bruschetta**
---
### Changelog
* LLT-2732: Support direct connections for meshnet.
* LLT-3305: Skip firewall for VPN nodes
* LLT-3004: JNI FindClass calls from callbacks
* LLT-2968: Add contributor guidelines
* NVA-3645: Fix Nurse execution.
* LLT-3324: Fix magic dns being stuck for several seconds
* NVA-3634: Fix broken JNI_OnLoad binding
* LLT-3174: Allow apps to control PersistentKeepalive parameter of libtelio
* LLT-3340: Hide reflexive IPs from logs
* LLT-2893: Expose ffi version and tag
* Breaking changes 3.x -> 4.x:
  * Feature paths field is deprecated and has no influence in libtelio.
  * Feature "direct" was added egz:
    1. `{"direct": {}}`: Will enable all direct connection logic.
    2. `{"direct": { "providers": ["local", "stun"], "endpoint_interval_secs": 10 }`: equivalent to 1..
      Providers can be removed to limit nat traversal strategies, `endpoint_interval_secs` - specifies how often telio will try to look for endpoint changes.
  * Supported providers:
    * `local`: Retrieves endpoint by local interfaces
    * `stun`: Uses stun and wg-stun on derp servers to resolve public ip address for node.
    
  * Node's `endpoints` field was replaced by `endpoint` field reporting singular endpoint wireguard is actually using.
  * Node's `path_type` field now will either be `"relay"` or `"direct"`, vpn nodes `path_type` is always `"direct"`.
  * Communication between versions:
    * 4.x <-> 3.x can communicate only using `relay` path.
    * 3.x <-> 3.x can aditionaly communicate using `udp-hole-puch` path.
    * 4.x <-> 4.x can also communicate using `direct` path


### v3.4.2
### **Pastel de nata**
---
### Changelog
* Remove log_nat to avoid race in DerpRelay

<br>

### v3.4.1
### **Pastel de nata**
---
### Changelog
* LLT-3075: Fix moosevents bump.

<br>

### v3.4.0
### **Pastel de nata**
---
### Changelog
* LLT-909 Core: exit_dns feature - automatic dns forwarding through exit
* LLT-2892 MacOS: bind dns forward socket only when connected to vpn/exit
* LLT-2922: Log NAT type
* LLT-2890: QoS analytics (RTT, Throughput, Connection duration)
* LLT-2849: Telio as cargo usable lib
* LLT-3045: Add heartbeat interval field to analytics event
* LLT-3008: Stunner.fetch_endpoints should always at least return local endpoints

<br>

### v3.3.0
### **Chicken salad**
---
### Changelog
* LLT-131: Stateful firewall
* NVA-3180: Fix Android Java bindings on Rust versions at and above 1.61.
* LLT-2949: Add plaintext fallback to stunner.

<br>

### v3.2.1
### **Sauerkraut**
---
### Changelog
* LLT-2927: Bump tokio version to ">=1.22".

<br>

### v3.2.0
### **Sauerkraut**
---
### Changelog
* LLT-2908: Bump tokio version to ">=1.21.2".
* WVPN-4272: Windows: Add WireGuard-NT

<br>

### v3.1.8
### **Cheese Sticks**
---
### Changelog
* LLT-962: Add RTT analytics component in telio-nurse.
* LLT-2839: Populate moose device context info with data from nordvpnapp tracker.

<br>

### v3.1.7
### **Cheese Sticks**
---
### Changelog
* LLT-2836: Fix telio panic, while decrypting DERP. Fix `telio-router` connection reset.

<br>

### v3.1.6
### **Cheese Sticks**
---
### Changelog
* LLT-2754: DERPCLI: Add certificaton authority dangerous validation

<br>

### v3.1.5
### **Cheese Sticks**
---
### Changelog
* LLT-2754: DERPCLI: Add certification authority

<br>

### v3.1.4
### **Cheese Sticks**
---
### Changelog
* NVA-2888: Fix Android Java bindings.

<br>

### v3.1.3
### **Cheese Sticks**
---
### Changelog
* NVA-2875: Use libnduler ifaddrs implementation for Android
* LLT-2753: Removing panic from telio-task `Drop` in debug build.
* LLT-2760: Do not disconnect connected/unaffected nodes, when setting meshnet config.
* LLT-2334: Add checksum and port validation in MagicDNS.

<br>

### v3.1.2
### **Cheese Sticks**
---
### Changelog
* LLT-2696: Fixing windows socket binding during construction. Fixing socket's connect with timeout.

<br>

### v3.1.1
### **Cheese Sticks**
---
### Changelog
* NVA-2516: Stop libtelio tasks which are reported as unstopped
* LLT-2362: Relay config set fix
* LLT-1202: CMM responder test
* LLT-1368: Socket pool, protect udp_hole_punch
* NVA-2578: Skip unnecessary reconnect on network change notifications
* LLT-2319: Fix magic dns nxdomain responses
* LLT-2271: implementing ping and metrics mechanism on `udp_hole_punch`
* LLT-2391: `Stunner` call rate reduced to 1 call/min
* LLT-2159: fix `udp_hole_punch` route flicker, by introducing persistent pings on path level
* LLT-2498: introducing connection upgrade timeout on `telio-router`
* LLT-200, WVPN-4418: Improved handling of bindings exports

<br>

### v3.1.0
### **Cheese Sticks**
---
### Changelog
* LLT-862: Nat Traversal.
* LLT-1719: Dynamic configuration.
* LLT-1339: Path change events.
* LLT-1278: UHP Unit tests.

<br>

### v3.0.4
### **Protein Philadelphia**
---
### Changelog
* LLT-1963: Core: Fix nurse stop
* LLT-2252: Fix FFI constructor returning null inappropriately
* LLT-1338: Natlab: Add udp blocking gw

<br>

### v3.0.3
### **Protein Philadelphia**
---
### Changelog
* LLT-1505: CI: Add `glass` utility for managing Docker images
* LLT-1448: CORE: Revert 25s keepalive for android/ios
* LLT-1664: Fix nat-lab `./run_local.py` error
* LLT-1702: Share binary files via /libtelio volume
* LLT-1166: Migrate Natlab python utilities to `ci-helper-scripts` repo
* LLT-1759: Pin natlab wireguard go version
* LLT-1981: Core: Fix "server list exhausted" errors
* LLT-1344: Core: Fix ffi crashing on telio constructor

<br>

### v3.0.2
### **Protein Philadelphia**
---
### Changelog
* LLT-1372: Paralelize client creation
* LLT-1373: Expose derpcli client stats via http
* LLT-1412: Natlab: remove unused pip dependency
* LLT-1137: Core: Generate meshnet ID
* LLT-1221: Reuse test coverage reporting from ci-helper-scripts
* LLT-1065: CI: reuse build script utilities from ci-helper-scripts
* LLT-1537: Fix local builds not working
* LLT-1447: Core: Fix meshnet disconnect/reconnect

<br>

### v3.0.1
### **Protein Philadelphia**
---
### Changelog
* LLT-1135: Add stunner integrational tests
* LLT-1097 Ensure that all messages transmitted over DERP relay are encrypted
* WVPN 3869: Return specific error for telio library when adapter is already started
* LLT-1028 Core: Fix double keepalive on session init for BoringTun
* WVPN 3869 (2): Updated interface files to reflect the new status
* LLT-832 Core: Add Lana feature
* LLT-1128 Windows: Enable MagicDNS
* LLT-1333 CI: Fix Pages job
* LLT-1201 CI: Added lint to warn about mpsc send() usages
* LLT-1225 Core: add `Stunner` component to `telio-route`
* LLT-1136: Add pinger integrational tests
* LLT-1393: Update libtelio documentation

<br>

### v3.0.0
### **Protein Philadelphia**
---
### Changelog
* LLT-1173 Derpcli: Update derpcli with stress testing mode
* LLT-1257 Core: Extend`telio_new` with`feature_config`

<br><|MERGE_RESOLUTION|>--- conflicted
+++ resolved
@@ -4,17 +4,13 @@
 ### Changelog
 * LLT-3423: Add identifier to `Node` and `ExitNode`, and telio function to supply an identifier when connecting to an exit node
 * LLT-3404: Add github PR template
-<<<<<<< HEAD
 * LLT-3468: Separate Heartbeat collection from QoS so heartbeat collection can be alone enabled.
 * LLT-3502: Refactor telio-nurse. Fix meshnet members list, conectivity matrix, external links data.
 * LLT-3504: Enable nurse component. Its start has been accidentally removed during merges.
 * LLT-3562: Add offline external nodes in analytics events.
-=======
 * LLT-2948: Improve derpcli for large scale stress-testing
 * LLT-3420: Box large futures
-* LLT-3504: Enable nurse component. Its start has been accidentally removed during merges.
 * NVA-3705: Configure Android SONAME
->>>>>>> 9ae71eba
 
 ### v4.0.0
 ### **Bruschetta**
