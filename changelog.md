### Unreleased
###
---
### Changelog
* LLT-3423: Add identifier to `Node` and `ExitNode`, and telio function to supply an identifier when connecting to an exit node
* LLT-3404: Add github PR template
* LLT-3420: Box large futures
* LLT-3504: Enable nurse component. Its start has been accidentally removed during merges.
<<<<<<< HEAD
* LLT-3496: Fix is_exit flag when disconnecting from exit node
=======
* NVA-3705: Configure Android SONAME
>>>>>>> b09f3e4d

### v4.0.0
### **Bruschetta**
---
### Changelog
* LLT-2732: Support direct connections for meshnet.
* LLT-3305: Skip firewall for VPN nodes
* LLT-3004: JNI FindClass calls from callbacks
* LLT-2968: Add contributor guidelines
* NVA-3645: Fix Nurse execution.
* LLT-3324: Fix magic dns being stuck for several seconds
* NVA-3634: Fix broken JNI_OnLoad binding
* LLT-3174: Allow apps to control PersistentKeepalive parameter of libtelio
* LLT-3340: Hide reflexive IPs from logs
* LLT-2893: Expose ffi version and tag
* Breaking changes 3.x -> 4.x:
  * Feature paths field is deprecated and has no influence in libtelio.
  * Feature "direct" was added egz:
    1. `{"direct": {}}`: Will enable all direct connection logic.
    2. `{"direct": { "providers": ["local", "stun"], "endpoint_interval_secs": 10 }`: equivalent to 1..
      Providers can be removed to limit nat traversal strategies, `endpoint_interval_secs` - specifies how often telio will try to look for endpoint changes.
  * Supported providers:
    * `local`: Retrieves endpoint by local interfaces
    * `stun`: Uses stun and wg-stun on derp servers to resolve public ip address for node.
    
  * Node's `endpoints` field was replaced by `endpoint` field reporting singular endpoint wireguard is actually using.
  * Node's `path_type` field now will either be `"relay"` or `"direct"`, vpn nodes `path_type` is always `"direct"`.
  * Communication between versions:
    * 4.x <-> 3.x can communicate only using `relay` path.
    * 3.x <-> 3.x can aditionaly communicate using `udp-hole-puch` path.
    * 4.x <-> 4.x can also communicate using `direct` path


### v3.4.2
### **Pastel de nata**
---
### Changelog
* Remove log_nat to avoid race in DerpRelay

<br>

### v3.4.1
### **Pastel de nata**
---
### Changelog
* LLT-3075: Fix moosevents bump.

<br>

### v3.4.0
### **Pastel de nata**
---
### Changelog
* LLT-909 Core: exit_dns feature - automatic dns forwarding through exit
* LLT-2892 MacOS: bind dns forward socket only when connected to vpn/exit
* LLT-2922: Log NAT type
* LLT-2890: QoS analytics (RTT, Throughput, Connection duration)
* LLT-2849: Telio as cargo usable lib
* LLT-3045: Add heartbeat interval field to analytics event
* LLT-3008: Stunner.fetch_endpoints should always at least return local endpoints

<br>

### v3.3.0
### **Chicken salad**
---
### Changelog
* LLT-131: Stateful firewall
* NVA-3180: Fix Android Java bindings on Rust versions at and above 1.61.
* LLT-2949: Add plaintext fallback to stunner.

<br>

### v3.2.1
### **Sauerkraut**
---
### Changelog
* LLT-2927: Bump tokio version to ">=1.22".

<br>

### v3.2.0
### **Sauerkraut**
---
### Changelog
* LLT-2908: Bump tokio version to ">=1.21.2".
* WVPN-4272: Windows: Add WireGuard-NT

<br>

### v3.1.8
### **Cheese Sticks**
---
### Changelog
* LLT-962: Add RTT analytics component in telio-nurse.
* LLT-2839: Populate moose device context info with data from nordvpnapp tracker.

<br>

### v3.1.7
### **Cheese Sticks**
---
### Changelog
* LLT-2836: Fix telio panic, while decrypting DERP. Fix `telio-router` connection reset.

<br>

### v3.1.6
### **Cheese Sticks**
---
### Changelog
* LLT-2754: DERPCLI: Add certificaton authority dangerous validation

<br>

### v3.1.5
### **Cheese Sticks**
---
### Changelog
* LLT-2754: DERPCLI: Add certification authority

<br>

### v3.1.4
### **Cheese Sticks**
---
### Changelog
* NVA-2888: Fix Android Java bindings.

<br>

### v3.1.3
### **Cheese Sticks**
---
### Changelog
* NVA-2875: Use libnduler ifaddrs implementation for Android
* LLT-2753: Removing panic from telio-task `Drop` in debug build.
* LLT-2760: Do not disconnect connected/unaffected nodes, when setting meshnet config.
* LLT-2334: Add checksum and port validation in MagicDNS.

<br>

### v3.1.2
### **Cheese Sticks**
---
### Changelog
* LLT-2696: Fixing windows socket binding during construction. Fixing socket's connect with timeout.

<br>

### v3.1.1
### **Cheese Sticks**
---
### Changelog
* NVA-2516: Stop libtelio tasks which are reported as unstopped
* LLT-2362: Relay config set fix
* LLT-1202: CMM responder test
* LLT-1368: Socket pool, protect udp_hole_punch
* NVA-2578: Skip unnecessary reconnect on network change notifications
* LLT-2319: Fix magic dns nxdomain responses
* LLT-2271: implementing ping and metrics mechanism on `udp_hole_punch`
* LLT-2391: `Stunner` call rate reduced to 1 call/min
* LLT-2159: fix `udp_hole_punch` route flicker, by introducing persistent pings on path level
* LLT-2498: introducing connection upgrade timeout on `telio-router`
* LLT-200, WVPN-4418: Improved handling of bindings exports

<br>

### v3.1.0
### **Cheese Sticks**
---
### Changelog
* LLT-862: Nat Traversal.
* LLT-1719: Dynamic configuration.
* LLT-1339: Path change events.
* LLT-1278: UHP Unit tests.

<br>

### v3.0.4
### **Protein Philadelphia**
---
### Changelog
* LLT-1963: Core: Fix nurse stop
* LLT-2252: Fix FFI constructor returning null inappropriately
* LLT-1338: Natlab: Add udp blocking gw

<br>

### v3.0.3
### **Protein Philadelphia**
---
### Changelog
* LLT-1505: CI: Add `glass` utility for managing Docker images
* LLT-1448: CORE: Revert 25s keepalive for android/ios
* LLT-1664: Fix nat-lab `./run_local.py` error
* LLT-1702: Share binary files via /libtelio volume
* LLT-1166: Migrate Natlab python utilities to `ci-helper-scripts` repo
* LLT-1759: Pin natlab wireguard go version
* LLT-1981: Core: Fix "server list exhausted" errors
* LLT-1344: Core: Fix ffi crashing on telio constructor

<br>

### v3.0.2
### **Protein Philadelphia**
---
### Changelog
* LLT-1372: Paralelize client creation
* LLT-1373: Expose derpcli client stats via http
* LLT-1412: Natlab: remove unused pip dependency
* LLT-1137: Core: Generate meshnet ID
* LLT-1221: Reuse test coverage reporting from ci-helper-scripts
* LLT-1065: CI: reuse build script utilities from ci-helper-scripts
* LLT-1537: Fix local builds not working
* LLT-1447: Core: Fix meshnet disconnect/reconnect

<br>

### v3.0.1
### **Protein Philadelphia**
---
### Changelog
* LLT-1135: Add stunner integrational tests
* LLT-1097 Ensure that all messages transmitted over DERP relay are encrypted
* WVPN 3869: Return specific error for telio library when adapter is already started
* LLT-1028 Core: Fix double keepalive on session init for BoringTun
* WVPN 3869 (2): Updated interface files to reflect the new status
* LLT-832 Core: Add Lana feature
* LLT-1128 Windows: Enable MagicDNS
* LLT-1333 CI: Fix Pages job
* LLT-1201 CI: Added lint to warn about mpsc send() usages
* LLT-1225 Core: add `Stunner` component to `telio-route`
* LLT-1136: Add pinger integrational tests
* LLT-1393: Update libtelio documentation

<br>

### v3.0.0
### **Protein Philadelphia**
---
### Changelog
* LLT-1173 Derpcli: Update derpcli with stress testing mode
* LLT-1257 Core: Extend`telio_new` with`feature_config`

<br><|MERGE_RESOLUTION|>--- conflicted
+++ resolved
@@ -6,11 +6,8 @@
 * LLT-3404: Add github PR template
 * LLT-3420: Box large futures
 * LLT-3504: Enable nurse component. Its start has been accidentally removed during merges.
-<<<<<<< HEAD
+* NVA-3705: Configure Android SONAME
 * LLT-3496: Fix is_exit flag when disconnecting from exit node
-=======
-* NVA-3705: Configure Android SONAME
->>>>>>> b09f3e4d
 
 ### v4.0.0
 ### **Bruschetta**
